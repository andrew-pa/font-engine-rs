--- conflicted
+++ resolved
@@ -469,8 +469,8 @@
 
         //this needs to be changed to be xplat, probably a font in the repo
         let mut font_file = File::open(
-            "/Library/Fonts/Arial.ttf"
-            //"C:\\Windows\\Fonts\\arial.ttf"
+            //"/Library/Fonts/Arial.ttf"
+            "C:\\Windows\\Fonts\\arial.ttf"
             //"C:\\Windows\\Fonts\\comic.ttf"
             //"FantasqueSansMono-Regular.ttf"
             //"uu.ttf"
@@ -488,14 +488,7 @@
         use self::svg::node::element::{Text, Path, Rectangle, Circle, Group};
         use self::svg::node::element::path::{Data};
 
-<<<<<<< HEAD
         let mut font_file = File::open("C:\\Windows\\Fonts\\arial.ttf").unwrap();
-=======
-        let mut font_file = File::open(
-            "/Library/Fonts/Arial.ttf"
-            //"C:\\Windows\\Fonts\\comic.ttf"
-            ).unwrap();
->>>>>>> 048d78dc
         let font = SfntFont::from_binary(&mut font_file).unwrap();
 
         /*let GlyphDescription::Simple { 
@@ -548,41 +541,7 @@
         }
         
         let mut doc = Document::new();
-<<<<<<< HEAD
         let mut gx : u64 = 0; let mut gy : u64 = 0; let mut limit = 0;
-        for g in &font.glyf_table.unwrap().glyphs {
-            if limit > 512 { break; } 
-        match g {
-            &GlyphDescription::Simple { 
-                num_contours: _, x_max, x_min, y_max, y_min,
-                end_points_of_contours: ref epoc, instructions: ref instr,
-                points: ref points 
-            } => {
-                let mut g = Group::new();
-                g.append(Rectangle::new().set("x",x_min).set("y",y_min).set("width",x_max-x_min).set("height",y_max-y_min).set("fill","none").set("stroke","black").set("stroke-width",6));
-                for (i,p) in points.iter().enumerate() {
-                    g.append(Circle::new().set("cx",p.x).set("cy",p.y).set("r",6).set("fill",
-                                                                                        if p.on_curve { "black" } else { "red" }));
-                    g.append(Text::new().set("x",p.x+10).set("y",p.y+10).add(svg::node::Text::new(format!("{}",i))));
-                }
-                let mut last_ep = 0;
-                for &ep in epoc {
-                    g.append(Path::new().set("fill","none")
-                             .set("stroke","blue").set("stroke-width",6)
-                             .set("d",generate_contour(&points, last_ep, ep as usize + 1)));
-                    last_ep = ep as usize + 1;
-                }
-                doc.append(g.set("transform", format!("translate({} {})", gx, gy)));
-                gx += ((x_max-x_min)*2) as u64;
-                if gx > 30000 {
-                    gx = 0;
-                    gy += 3000;
-                }limit+=1;
-            },
-            _ => println!("compound glyph!")
-        }
-=======
-        let mut gx : u64 = 0; let mut gy : u64 = 0;
         for g in font.glyf_table.unwrap().glyphs.iter().take(128) {
             match g {
                 &GlyphDescription::Simple { 
@@ -602,18 +561,17 @@
                         g.append(Path::new().set("fill","none")
                                  .set("stroke","blue").set("stroke-width",6)
                                  .set("d",generate_contour(&points, last_ep, ep as usize + 1)));
-                        last_ep = ep as usize;
+                        last_ep = ep as usize + 1;
                     }
                     doc.append(g.set("transform", format!("translate({} {})", gx, gy)));
                     gx += ((x_max-x_min)*2) as u64;
                     if gx > 30000 {
                         gx = 0;
-                        gy += ((y_max-y_min)*2) as u64;
-                    }
+                        gy += 3000;
+                    }limit+=1;
                 },
                     _ => println!("compound glyph!")
             }
->>>>>>> 048d78dc
         }
 
         doc.assign("viewBox", (0, -500, 32000, gy+3000));
